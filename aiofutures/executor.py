--- conflicted
+++ resolved
@@ -110,24 +110,8 @@
         if cancel_futures:
             self.cancel_futures()
 
-<<<<<<< HEAD
-        def has_coroutines() -> bool:
-            return bool(self._loop._ready or self._loop._scheduled)
-
-        if wait:
-            while has_coroutines():
-                self._release_gil()
-
-        self._loop.stop()
-
-        while self._loop.is_running():
-            self._release_gil()
-
-        self._loop.close()
-=======
         stopper = self._submit(self._stop, wait)
         stopper.result()
->>>>>>> f603309e
         self._thread.join()
 
     def cancel_futures(self) -> None:
@@ -146,11 +130,7 @@
     @staticmethod
     def _release_gil() -> None:
         """Release the GIL to let async thread make an iteration."""
-<<<<<<< HEAD
-        time.sleep(0)
-=======
         time.sleep(0)
 
     async def _stop(self, wait: bool = True) -> None:
-        self._loop.stop()
->>>>>>> f603309e
+        self._loop.stop()